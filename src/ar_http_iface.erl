--- conflicted
+++ resolved
@@ -5,11 +5,7 @@
 -export([get_info/1, get_info/2, get_peers/1, get_pending_txs/1]).
 -export([get_current_block/1]).
 -export([reregister/1, reregister/2]).
-<<<<<<< HEAD
--export([get_txs_by_send_recv_test_slow/0]).
-=======
 -export([get_txs_by_send_recv_test_slow/0, get_full_block_by_hash_test_slow/0]).
->>>>>>> 66507e01
 -include("ar.hrl").
 -include("../lib/elli/include/elli.hrl").
 -include_lib("eunit/include/eunit.hrl").
@@ -96,9 +92,6 @@
 			end;
 		T -> return_tx(T)
 	end;
-<<<<<<< HEAD
-% Handle an ARQL request
-=======
 
 %% @doc Return the transaction IDs of all txs where the tags in post match the given set of key value pairs.
 %% POST request to endpoint /arql with body of request being a logical expression valid in ar_parser.
@@ -110,7 +103,6 @@
 %% 		expr2: 	{ string | logical expression }
 %% 	}
 %%
->>>>>>> 66507e01
 handle('POST', [<<"arql">>], Req) ->
 	QueryJson = elli_request:body(Req),
 	Query = ar_serialize:json_struct_to_query(
@@ -123,16 +115,6 @@
 			{
 				200,
 				[],
-<<<<<<< HEAD
-				list_to_binary(
-					ar_serialize:jsonify(
-						ar_serialize:hash_list_to_json_struct(Set)
-					)
-				)
-			}
-	end;
-% Get a transaction by hash and return the associated data.
-=======
 				ar_serialize:jsonify(
 					ar_serialize:hash_list_to_json_struct(Set)
 				)
@@ -141,7 +123,6 @@
 
 %% @doc Return the data field of the transaction specified via the transaction ID (hash) served as HTML.
 %% GET request to endpoint /tx/{hash}/data.html
->>>>>>> 66507e01
 handle('GET', [<<"tx">>, Hash, <<"data.html">>], _Req) ->
 	TX = ar_storage:read_tx(ar_util:decode(Hash)),
 	case TX of
@@ -1488,14 +1469,6 @@
 	%write a get_tx function like get_block
 	{ok, {{<<"200">>, _}, _, Body, _, _}} =
 		ar_httpc:request(
-<<<<<<< HEAD
-			"http://127.0.0.1:"
-				++ integer_to_list(?DEFAULT_HTTP_IFACE_PORT)
-				++ "/tx/"
-				++ "pending"),
-	{ok, {array, PendingTxs}} = json2:decode_string(Body),
-	[TX1#tx.id, TX2#tx.id] == [list_to_binary(P) || P <- PendingTxs].
-=======
 			<<"GET">>,
 			"http://127.0.0.1:1984",
 			"/tx/" ++ "pending",
@@ -1503,7 +1476,6 @@
 		),
 	PendingTXs = ar_serialize:dejsonify(Body),
 	[TX1#tx.id, TX2#tx.id] == [P || P <- PendingTXs].
->>>>>>> 66507e01
 
 get_tx_by_tag_test() ->
 	% Spawn a network with two nodes and a chirper server
@@ -1512,11 +1484,7 @@
 	Peers = ar_network:start(10, 10),
 	ar_node:add_peers(hd(Peers), SearchServer),
 	% Generate the transaction.
-<<<<<<< HEAD
-	TX = (ar_tx:new())#tx {tags = [{"TestName", "TestVal"}]},
-=======
 	TX = (ar_tx:new())#tx {tags = [{<<"TestName">>, <<"TestVal">>}]},
->>>>>>> 66507e01
 	% Add tx to network
 	ar_node:add_tx(hd(Peers), TX),
 	% Begin mining
@@ -1525,25 +1493,6 @@
 	receive after 1000 -> ok end,
 	QueryJSON = ar_serialize:jsonify(
 		ar_serialize:query_to_json_struct(
-<<<<<<< HEAD
-			{'equals', "TestName", "TestVal"}
-			)
-		),
-	%Query = ar_serialize:json_struct_to_query(QueryJSON),
-	{ok, {_, _, Stuff}} = ar_httpc:request(
-		post,
-		{
-			"http://127.0.0.1:1984" ++ "/arql",
-			[],
-			"application/x-www-form-urlencoded",
-			lists:flatten(
-				QueryJSON
-			)
-		}, [{timeout, ?NET_TIMEOUT}], []
-	),
-	ar:d(Stuff),
-	{ok, {array, TXs}} = ar_serialize:dejsonify(Stuff),
-=======
 			{'equals', <<"TestName">>, <<"TestVal">>}
 			)
 		),
@@ -1555,7 +1504,6 @@
 			QueryJSON		
 		),
 	TXs = ar_serialize:dejsonify(Body),
->>>>>>> 66507e01
 	true =
 		lists:member(
 			TX#tx.id,
@@ -1593,24 +1541,6 @@
 				{'or', {'equals', "to", TX#tx.target}, {'equals', "from", TX#tx.target}}
 			)
 		),
-<<<<<<< HEAD
-	ar:d(QueryJSON),
-	{ok, {_, _, Res}} = ar_httpc:request(
-		post,
-		{
-			"http://127.0.0.1:1984" ++ "/arql",
-			[],
-			"application/x-www-form-urlencoded",
-			lists:flatten(
-				QueryJSON
-			)
-		}, [{timeout, ?NET_TIMEOUT}], []
-	),
-	{ok, {array, TXs}} = ar_serialize:dejsonify(Res),
-	true =
-		lists:member(
-			TX#tx.id,
-=======
 	{ok, {_, _, Res, _, _}} = 
 		ar_httpc:request(
 			<<"POST">>,
@@ -1622,7 +1552,6 @@
 	true =
 		lists:member(
 			SignedTX#tx.id,
->>>>>>> 66507e01
 			lists:map(
 				fun ar_util:decode/1,
 				TXs
@@ -1630,18 +1559,11 @@
 		),
 	true =
 		lists:member(
-<<<<<<< HEAD
-			TX2#tx.id,
-=======
 			SignedTX2#tx.id,
->>>>>>> 66507e01
 			lists:map(
 				fun ar_util:decode/1,
 				TXs
 			)
-<<<<<<< HEAD
-		).
-=======
 		).
 
 get_encrypted_block_test() ->
@@ -1697,5 +1619,4 @@
 	% ar:d(get_encrypted_full_block({127, 0, 0, 1}, B2#block.indep_hash)),
 	% B2 = get_block({127, 0, 0, 1}, B1),
 	% B3 = get_full_block({127, 0, 0, 1}, B1),
-	% B3 = B2#block {txs = [TX, TX1]},
->>>>>>> 66507e01
+	% B3 = B2#block {txs = [TX, TX1]},